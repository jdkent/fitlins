from pathlib import Path
import warnings


def init_fitlins_wf(bids_dir, derivatives, out_dir, analysis_level, space,
                    desc=None, model=None, participants=None,
                    ignore=None, force_index=None,
                    smoothing=None,
<<<<<<< HEAD
                    base_dir=None, name='fitlins_wf',
                    drop_missing=False):
=======
                    base_dir=None, name='fitlins_wf'):
    from nipype.pipeline import engine as pe
    from nipype.interfaces import utility as niu
    from ..interfaces.bids import (
        ModelSpecLoader, LoadBIDSModel, BIDSSelect, BIDSDataSink)
    from ..interfaces.nistats import FirstLevelModel, SecondLevelModel
    from ..interfaces.visualizations import (
        DesignPlot, DesignCorrelationPlot, ContrastMatrixPlot, GlassBrainPlot)
    from ..interfaces.utils import MergeAll, CollateWithMetadata
>>>>>>> 0056597a
    wf = pe.Workflow(name=name, base_dir=base_dir)

    # Find the appropriate model file(s)
    specs = ModelSpecLoader(bids_dir=bids_dir)
    if model is not None:
        specs.inputs.model = model

    model_dict = specs.run().outputs.model_spec
    if not model_dict:
        raise RuntimeError("Unable to find or construct models")
    if isinstance(model_dict, list):
        raise RuntimeError("Currently unable to run multiple models in parallel - "
                           "please specify model")

    #
    # Load and run the model
    #

    loader = pe.Node(
        LoadBIDSModel(bids_dir=bids_dir,
                      derivatives=derivatives,
                      model=model_dict,
                      selectors={'desc': desc,
                                 'space': space}),
        name='loader')

    if ignore is not None:
        loader.inputs.ignore = ignore
    if force_index is not None:
        loader.inputs.force_index = force_index
    if participants is not None:
        loader.inputs.selectors['subject'] = participants

    # Select preprocessed BOLD series to analyze
    getter = pe.Node(
        BIDSSelect(
            bids_dir=bids_dir, derivatives=derivatives,
            selectors={'suffix': 'bold'}),
        name='getter')

    if smoothing:
        smoothing_params = smoothing.split(':', 2)
        # Convert old style and warn; this should turn into an (informative) error around 0.5.0
        if smoothing_params[0] == 'iso':
            smoothing_params = (smoothing_params[1], 'l1', smoothing_params[0])
            warnings.warn(
                "The format for smoothing arguments has changed. Please use "
                f"{':'.join(smoothing_params)} instead of {smoothing}.", FutureWarning)
        # Add defaults to simplify later logic
        if len(smoothing_params) == 1:
            smoothing_params.extend(('l1', 'iso'))
        elif len(smoothing_params) == 2:
            smoothing_params.append('iso')

        smoothing_fwhm, smoothing_level, smoothing_type = smoothing_params
        smoothing_fwhm = float(smoothing_fwhm)
        if smoothing_type not in ('iso'):
            raise ValueError(f"Unknown smoothing type {smoothing_type}")

        # Check that smmoothing level exists in model
        if smoothing_level.lower().startswith("l"):
            if int(smoothing_level[1:]) > len(model_dict['Steps']):
                raise ValueError(f"Invalid smoothing level {smoothing_level}")
        elif smoothing_level.lower() not in (step['Level'].lower()
                                             for step in model_dict['Steps']):
            raise ValueError(f"Invalid smoothing level {smoothing_level}")

    l1_model = pe.MapNode(
        FirstLevelModel(),
        iterfield=['session_info', 'contrast_info', 'bold_file', 'mask_file'],
        name='l1_model')

    def _deindex(tsv):
        from pathlib import Path
        import pandas as pd
        out_tsv = str(Path.cwd() / Path(tsv).name)
        pd.read_csv(tsv, sep='\t', index_col=0).to_csv(out_tsv, sep='\t', index=False)
        return out_tsv

    deindex_tsv = pe.MapNode(niu.Function(function=_deindex),
                             iterfield=['tsv'], name='deindex_tsv')

    # Set up common patterns
    image_pattern = 'reports/[sub-{subject}/][ses-{session}/]figures/[run-{run}/]' \
        '[sub-{subject}_][ses-{session}_]task-{task}[_acq-{acquisition}]' \
        '[_rec-{reconstruction}][_run-{run}][_echo-{echo}]_' \
        '{suffix<design|corr|contrasts>}.svg'
    contrast_plot_pattern = 'reports/[sub-{subject}/][ses-{session}/]figures/[run-{run}/]' \
        '[sub-{subject}_][ses-{session}_]task-{task}[_acq-{acquisition}]' \
        '[_rec-{reconstruction}][_run-{run}][_echo-{echo}][_space-{space}]_' \
        'contrast-{contrast}_stat-{stat<effect|variance|z|p|t|F>}_ortho.png'
    design_matrix_pattern = '[sub-{subject}/][ses-{session}/]' \
        '[sub-{subject}_][ses-{session}_]task-{task}[_acq-{acquisition}]' \
        '[_rec-{reconstruction}][_run-{run}][_echo-{echo}]_{suffix<design>}.tsv'
    contrast_pattern = '[sub-{subject}/][ses-{session}/]' \
        '[sub-{subject}_][ses-{session}_]task-{task}[_acq-{acquisition}]' \
        '[_rec-{reconstruction}][_run-{run}][_echo-{echo}][_space-{space}]_' \
        'contrast-{contrast}_stat-{stat<effect|variance|z|p|t|F>}_statmap.nii.gz'

    # Set up general interfaces
    #
    # HTML snippets to be included directly in report, not
    # saved as individual derivative files
    #

    reportlet_dir = Path(base_dir) / 'reportlets' / 'fitlins'
    reportlet_dir.mkdir(parents=True, exist_ok=True)
    snippet_pattern = '[sub-{subject}/][ses-{session}/][sub-{subject}_]' \
        '[ses-{session}_]task-{task}_[run-{run}_]snippet.html'
    ds_model_warnings = pe.MapNode(
        BIDSDataSink(base_directory=str(reportlet_dir),
                     path_patterns=snippet_pattern),
        iterfield=['entities', 'in_file'],
        run_without_submitting=True,
        name='ds_model_warning')

    plot_design = pe.MapNode(
        DesignPlot(image_type='svg'),
        iterfield='data',
        name='plot_design')

    plot_corr = pe.MapNode(
        DesignCorrelationPlot(image_type='svg'),
        iterfield=['data', 'contrast_info'],
        name='plot_corr')

    plot_l1_contrast_matrix = pe.MapNode(
        ContrastMatrixPlot(image_type='svg'),
        iterfield=['data', 'contrast_info'],
        name='plot_l1_contrast_matrix')

    ds_design = pe.MapNode(
        BIDSDataSink(base_directory=out_dir, fixed_entities={'suffix': 'design'},
                     path_patterns=image_pattern),
        iterfield=['entities', 'in_file'],
        run_without_submitting=True,
        name='ds_design')

    ds_design_matrix = pe.MapNode(
        BIDSDataSink(base_directory=out_dir, fixed_entities={'suffix': 'design'},
                     path_patterns=design_matrix_pattern),
        iterfield=['entities', 'in_file'],
        run_without_submitting=True,
        name='ds_design_matrix')

    ds_corr = pe.MapNode(
        BIDSDataSink(base_directory=out_dir, fixed_entities={'suffix': 'corr'},
                     path_patterns=image_pattern),
        iterfield=['entities', 'in_file'],
        run_without_submitting=True,
        name='ds_corr')

    ds_l1_contrasts = pe.MapNode(
        BIDSDataSink(base_directory=out_dir, fixed_entities={'suffix': 'contrasts'},
                     path_patterns=image_pattern),
        iterfield=['entities', 'in_file'],
        run_without_submitting=True,
        name='ds_l1_contrasts')

    #
    # General Connections
    #
    wf.connect([
        (loader, ds_model_warnings, [('warnings', 'in_file')]),
        (loader, l1_model, [('design_info', 'session_info')]),
        (getter, l1_model, [('mask_files', 'mask_file')]),
        (l1_model, plot_design, [('design_matrix', 'data')]),
        (l1_model, deindex_tsv, [('design_matrix', 'tsv')]),
        (deindex_tsv, ds_design_matrix, [('out', 'in_file')]),
        (getter, l1_model, [('bold_files', 'bold_file')]),
        ])

    stage = None
    model = l1_model
    for ix, step in enumerate(step['Level'] for step in model_dict['Steps']):
        # Set up elements common across levels

        #
        # Because pybids generates the entire model in one go, we will need
        # various helper nodes to select the correct portions of the model
        #

        level = 'l{:d}'.format(ix + 1)

        if smoothing and smoothing_level in (step, level):
            model.inputs.smoothing_fwhm = smoothing_fwhm

        # TODO: No longer used at higher level, suggesting we can simply return
        # entities from loader as a single list
        select_entities = pe.Node(
            niu.Select(index=ix),
            name='select_{}_entities'.format(level),
            run_without_submitting=True)

        select_contrasts = pe.Node(
            niu.Select(index=ix),
            name='select_{}_contrasts'.format(level),
            run_without_submitting=True)

        # Squash the results of MapNodes that may have generated multiple maps
        # into single lists.
        # Do the same with corresponding metadata - interface will complain if shapes mismatch
        collate = pe.Node(
            MergeAll(['effect_maps', 'variance_maps', 'stat_maps', 'zscore_maps',
                      'pvalue_maps', 'contrast_metadata'],
                     check_lengths=(not drop_missing)),
            name='collate_{}'.format(level),
            run_without_submitting=True)

        #
        # Plotting
        #

        plot_contrasts = pe.MapNode(
            GlassBrainPlot(image_type='png'),
            iterfield='data',
            name='plot_{}_contrasts'.format(level))

        #
        # Derivatives
        #

        collate_outputs = pe.Node(
            CollateWithMetadata(
                fields=['effect_maps', 'variance_maps', 'stat_maps', 'pvalue_maps', 'zscore_maps'],
                field_to_metadata_map={
                    'effect_maps': {'stat': 'effect'},
                    'variance_maps': {'stat': 'variance'},
                    'pvalue_maps': {'stat': 'p'},
                    'zscore_maps': {'stat': 'z'},
                }),
            name=f'collate_{level}_outputs')

        ds_contrast_maps = pe.Node(
            BIDSDataSink(base_directory=out_dir,
                         path_patterns=contrast_pattern),
            run_without_submitting=True,
            name='ds_{}_contrast_maps'.format(level))

        ds_contrast_plots = pe.Node(
            BIDSDataSink(base_directory=out_dir,
                         path_patterns=contrast_plot_pattern),
            run_without_submitting=True,
            name='ds_{}_contrast_plots'.format(level))

        if ix == 0:
            model.inputs.drop_missing = drop_missing
            wf.connect([
                (loader, select_entities, [('entities', 'inlist')]),
                (select_entities, getter,  [('out', 'entities')]),
                (select_entities, ds_model_warnings,  [('out', 'entities')]),
                (select_entities, ds_design, [('out', 'entities')]),
                (select_entities, ds_design_matrix, [('out', 'entities')]),
                (plot_design, ds_design, [('figure', 'in_file')]),
                (select_contrasts, plot_l1_contrast_matrix,  [('out', 'contrast_info')]),
                (select_contrasts, plot_corr,  [('out', 'contrast_info')]),
                (model, plot_l1_contrast_matrix,  [('design_matrix', 'data')]),
                (model, plot_corr,  [('design_matrix', 'data')]),
                (select_entities, ds_l1_contrasts, [('out', 'entities')]),
                (select_entities, ds_corr, [('out', 'entities')]),
                (plot_l1_contrast_matrix, ds_l1_contrasts,  [('figure', 'in_file')]),
                (plot_corr, ds_corr,  [('figure', 'in_file')]),
            ])

        #  Set up higher levels
        else:
            model = pe.MapNode(
                SecondLevelModel(),
                iterfield=['contrast_info'],
                name='{}_model'.format(level))

            wf.connect([
                (stage, model, [('effect_maps', 'effect_maps'),
                                ('variance_maps', 'variance_maps'),
                                ('contrast_metadata', 'stat_metadata')]),
            ])

        wf.connect([
            (loader, select_contrasts, [('contrast_info', 'inlist')]),
            (select_contrasts, model,  [('out', 'contrast_info')]),
            (model, collate, [('effect_maps', 'effect_maps'),
                              ('variance_maps', 'variance_maps'),
                              ('stat_maps', 'stat_maps'),
                              ('zscore_maps', 'zscore_maps'),
                              ('pvalue_maps', 'pvalue_maps'),
                              ('contrast_metadata', 'contrast_metadata')]),
            (collate, collate_outputs, [
                ('contrast_metadata', 'metadata'),
                ('effect_maps', 'effect_maps'),
                ('variance_maps', 'variance_maps'),
                ('stat_maps', 'stat_maps'),
                ('zscore_maps', 'zscore_maps'),
                ('pvalue_maps', 'pvalue_maps'),
                ]),
            (collate, plot_contrasts, [('stat_maps', 'data')]),
            (collate_outputs, ds_contrast_maps, [('out', 'in_file'),
                                                 ('metadata', 'entities')]),
            (collate, ds_contrast_plots, [('contrast_metadata', 'entities')]),
            (plot_contrasts, ds_contrast_plots, [('figure', 'in_file')]),

            ])

        stage = model
        if step == analysis_level:
            break

    return wf<|MERGE_RESOLUTION|>--- conflicted
+++ resolved
@@ -5,11 +5,7 @@
 def init_fitlins_wf(bids_dir, derivatives, out_dir, analysis_level, space,
                     desc=None, model=None, participants=None,
                     ignore=None, force_index=None,
-                    smoothing=None,
-<<<<<<< HEAD
-                    base_dir=None, name='fitlins_wf',
-                    drop_missing=False):
-=======
+                    smoothing=None, drop_missing=False,
                     base_dir=None, name='fitlins_wf'):
     from nipype.pipeline import engine as pe
     from nipype.interfaces import utility as niu
@@ -19,7 +15,7 @@
     from ..interfaces.visualizations import (
         DesignPlot, DesignCorrelationPlot, ContrastMatrixPlot, GlassBrainPlot)
     from ..interfaces.utils import MergeAll, CollateWithMetadata
->>>>>>> 0056597a
+
     wf = pe.Workflow(name=name, base_dir=base_dir)
 
     # Find the appropriate model file(s)
