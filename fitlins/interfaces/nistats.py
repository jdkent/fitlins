from copy import deepcopy
import os
import numpy as np
import pandas as pd

from nipype.interfaces.base import LibraryBaseInterface, SimpleInterface, isdefined

from .abstract import (
    DesignMatrixInterface, FirstLevelEstimatorInterface, SecondLevelEstimatorInterface)


class NistatsBaseInterface(LibraryBaseInterface):
    _pkg = 'nistats'


def prepare_contrasts(contrasts, all_regressors):
    """ Make mutable copy of contrast list, and
    generate contrast design_matrix from dictionary weight mapping
    """
    if not isdefined(contrasts):
        return []

    out_contrasts = []
    for contrast in contrasts:
        # Are any necessary values missing for contrast estimation?
        missing = any([[n for n, v in row.items()
                        if v != 0 and n not in all_regressors]
                       for row in contrast['weights']])
        if not missing:
            # Fill in zeros
            weights = np.array([
                [row[col] if col in row else 0 for col in all_regressors]
                for row in contrast['weights']
                ])

            out_contrasts.append(
                (contrast['name'], weights, contrast['type']))

    return out_contrasts


def _get_voxelwise_logL(flm):
    """
    Given a FirstLevelModel, computed voxel wise log-likelihood map
    Returns
    -------
    output : list
        a list of Nifti1Image(s)
    """

    output = []
    for design_matrix, labels, results in zip(flm.design_matrices_,
                                              flm.labels_,
                                              flm.results_
                                              ):

        voxelwise_attribute = np.zeros((1, len(labels)))

        for label_ in results:
            label_mask = labels == label_
            voxelwise_attribute[:, label_mask] = getattr(results[label_],
                                                         'logL')

        output.append(flm.masker_.inverse_transform(voxelwise_attribute))

    return output


class DesignMatrix(NistatsBaseInterface, DesignMatrixInterface, SimpleInterface):

    def _run_interface(self, runtime):
        import nibabel as nb
        from nistats import design_matrix as dm
<<<<<<< HEAD
        from nistats import first_level_model as level1
        from nistats.contrasts import compute_contrast

=======
>>>>>>> ab47bf25
        info = self.inputs.session_info
        img = nb.load(self.inputs.bold_file)
        vols = img.shape[3]

        drop_missing = bool(self.inputs.drop_missing)

        if info['sparse'] not in (None, 'None'):
            sparse = pd.read_hdf(info['sparse'], key='sparse').rename(
                columns={'condition': 'trial_type',
                         'amplitude': 'modulation'})
            sparse = sparse.dropna(subset=['modulation'])  # Drop NAs
        else:
            sparse = None

        if info['dense'] not in (None, 'None'):
            dense = pd.read_hdf(info['dense'], key='dense')

            missing_columns = dense.isna().all()
            if drop_missing:
                # Remove columns with NaNs
                dense = dense[dense.columns[missing_columns == False]]
            elif missing_columns.any():
                missing_names = ', '.join(
                    dense.columns[missing_columns].tolist())
                raise RuntimeError(
                    f'The following columns are empty: {missing_names}. '
                    'Use --drop-missing to drop before model fitting.')

            column_names = dense.columns.tolist()
            drift_model = None if (('cosine00' in column_names) |
                                   ('cosine_00' in column_names)) else 'cosine'

            if dense.empty:
                dense = None
                column_names = None
        else:
            dense = None
            column_names = None
            drift_model = 'cosine'

        mat = dm.make_first_level_design_matrix(
            frame_times=np.arange(vols) * info['repetition_time'],
            events=sparse,
            add_regs=dense,
            add_reg_names=column_names,
            drift_model=drift_model,
        )

        mat.to_csv('design.tsv', sep='\t')
        self._results['design_matrix'] = os.path.join(runtime.cwd,
                                                      'design.tsv')
        return runtime


class FirstLevelModel(NistatsBaseInterface, FirstLevelEstimatorInterface, SimpleInterface):
    def _run_interface(self, runtime):
        import nibabel as nb
        from nistats import first_level_model as level1
        mat = pd.read_csv(self.inputs.design_matrix, delimiter='\t', index_col=0)
        img = nb.load(self.inputs.bold_file)
        if isinstance(img, nb.dataobj_images.DataobjImage):
            # Ugly hack to ensure that retrieved data isn't cast to float64 unless
            # necessary to prevent an overflow
            # For NIfTI-1 files, slope and inter are 32-bit floats, so this is
            # "safe". For NIfTI-2 (including CIFTI-2), these fields are 64-bit,
            # so include a check to make sure casting doesn't lose too much.
            slope32 = np.float32(img.dataobj._slope)
            inter32 = np.float32(img.dataobj._inter)
            if max(np.abs(slope32 - img.dataobj._slope),
                   np.abs(inter32 - img.dataobj._inter)) < 1e-7:
                img.dataobj._slope = slope32
                img.dataobj._inter = inter32

        mask_file = self.inputs.mask_file
        if not isdefined(mask_file):
            mask_file = None
        smoothing_fwhm = self.inputs.smoothing_fwhm
        if not isdefined(smoothing_fwhm):
            smoothing_fwhm = None
<<<<<<< HEAD
        if isinstance(img, nb.Cifti2Image):
            labels, estimates = level1.run_glm(img.get_fdata(), mat.values)
        else:
            flm = level1.FirstLevelModel(
                mask_img=mask_file, smoothing_fwhm=smoothing_fwhm)
            flm.fit(img, design_matrices=mat)
=======

        flm = level1.FirstLevelModel(
            minimize_memory=False,
            mask_img=mask_file, smoothing_fwhm=smoothing_fwhm)
        flm.fit(img, design_matrices=mat)
>>>>>>> ab47bf25

        out_ents = self.inputs.contrast_info[0]['entities']
        fname_fmt = os.path.join(runtime.cwd, '{}_{}.nii.gz').format

        # Save model level images
        model_attr = {
            'r_square': flm.r_square[0],
            'log_likelihood': _get_voxelwise_logL(flm)[0]
        }

        model_maps = []
        model_metadata = []
        for attr, img in model_attr.items():
            model_metadata.append(
                {'stat': attr,
                 **out_ents}
                )
            fname = fname_fmt('model', attr)
            img.to_filename(fname)
            model_maps.append(fname)

        effect_maps = []
        variance_maps = []
        stat_maps = []
        zscore_maps = []
        pvalue_maps = []
        contrast_metadata = []
<<<<<<< HEAD
        out_ents = self.inputs.contrast_info[0]['entities']
        for name, weights, contrast_type in prepare_contrasts(
                self.inputs.contrast_info, mat.columns.tolist()):
            if isinstance(img, nb.Cifti2Image):
                contrast = compute_contrast(labels, estimates, weights,
                                            contrast_type=contrast_type)
                fname_fmt = os.path.join(runtime.cwd, '{}_{}.dscalar.nii').format
                output_types = ['z_score', 'stat', 'p_value', 'effect_size',
                                'effect_variance']
                for output_type_ in output_types:
                    estimate_ = getattr(contrast, output_type_)()
                    # Prepare the returned images
                    newheader = deepcopy(img.header)
                    newheader.matrix.pop(0)
                    newheader.matrix[0].AppliesToMatrixDimension = 0
                    newheader.matrix[0].IndicesMapToDataType = \
                        "CIFTI_INDEX_TYPE_SCALAR"
                    newimg = nb.Cifti2Image(estimate_, header=newheader)
                    fname = fname_fmt(name, output_type_)
                    newimg.to_filename(fname)
            else:
                fname_fmt = os.path.join(runtime.cwd, '{}_{}.nii.gz').format
                maps = flm.compute_contrast(weights, contrast_type,
                                            output_type='all')
=======
        for name, weights, contrast_type in prepare_contrasts(
              self.inputs.contrast_info, mat.columns):
>>>>>>> ab47bf25
            contrast_metadata.append(
                {'contrast': name,
                 'stat': contrast_type,
                 **out_ents}
<<<<<<< HEAD
            )
=======
                )
            maps = flm.compute_contrast(
                weights, contrast_type, output_type='all')
>>>>>>> ab47bf25

            for map_type, map_list in (('effect_size', effect_maps),
                                       ('effect_variance', variance_maps),
                                       ('z_score', zscore_maps),
                                       ('p_value', pvalue_maps),
                                       ('stat', stat_maps)):

                fname = fname_fmt(name, map_type)
                maps[map_type].to_filename(fname)
                map_list.append(fname)

        self._results['effect_maps'] = effect_maps
        self._results['variance_maps'] = variance_maps
        self._results['stat_maps'] = stat_maps
        self._results['zscore_maps'] = zscore_maps
        self._results['pvalue_maps'] = pvalue_maps
        self._results['contrast_metadata'] = contrast_metadata
        self._results['model_maps'] = model_maps
        self._results['model_metadata'] = model_metadata

        return runtime


def _flatten(x):
    return [elem for sublist in x for elem in sublist]


def _match(query, metadata):
    for key, val in query.items():
        if metadata.get(key) != val:
            return False
    return True


class SecondLevelModel(NistatsBaseInterface, SecondLevelEstimatorInterface, SimpleInterface):
    def _run_interface(self, runtime):
        from nistats import second_level_model as level2
<<<<<<< HEAD
        import nibabel as nb
        from nistats import first_level_model as level1
        from nistats.contrasts import compute_contrast
=======
        from nistats.contrasts import compute_fixed_effects
>>>>>>> ab47bf25

        smoothing_fwhm = self.inputs.smoothing_fwhm
        if not isdefined(smoothing_fwhm):
            smoothing_fwhm = None

        effect_maps = []
        variance_maps = []
        stat_maps = []
        zscore_maps = []
        pvalue_maps = []
        contrast_metadata = []
        out_ents = self.inputs.contrast_info[0]['entities']  # Same for all

        # Only keep files which match all entities for contrast
        stat_metadata = _flatten(self.inputs.stat_metadata)
        input_effects = _flatten(self.inputs.effect_maps)
        input_variances = _flatten(self.inputs.variance_maps)

        filtered_effects = []
        filtered_variances = []
        names = []
        for m, eff, var in zip(stat_metadata, input_effects, input_variances):
            if _match(out_ents, m):
                filtered_effects.append(eff)
                filtered_variances.append(var)
                names.append(m['contrast'])

        mat = pd.get_dummies(names)
        contrasts = prepare_contrasts(self.inputs.contrast_info, mat.columns)

<<<<<<< HEAD
            if isinstance(effects[0], nb.Cifti2Image):
                effect_data = np.array([nb.load(effect).get_fdata()
                                        for effect in effects])
                labels, estimates = level1.run_glm(effect_data, design_matrix,
                                                   noise_model='ols')
                contrast = compute_contrast(labels, estimates, weights,
                                            contrast_type=contrast_type)
                fname_fmt = os.path.join(runtime.cwd, '{}_{}.dscalar.nii').format
                output_types = ['z_score', 'stat', 'p_value', 'effect_size',
                                'effect_variance']
                for output_type_ in output_types:
                    estimate_ = getattr(contrast, output_type_)()
                    # Prepare the returned images
                    newheader = deepcopy(nb.load(effects[0]).header)
                    newheader.matrix.pop(0)
                    newheader.matrix[0].AppliesToMatrixDimension = 0
                    newheader.matrix[0].IndicesMapToDataType = \
                        "CIFTI_INDEX_TYPE_SCALAR"
                    newimg = nb.Cifti2Image(estimate_, header=newheader)
                    fname = fname_fmt(name, output_type_)
                    newimg.to_filename(fname)
            else:
                model.fit(effects, design_matrix=design_matrix)
                maps = model.compute_contrast(second_level_stat_type=contrast_type,
                                              output_type='all')
                fname_fmt = os.path.join(runtime.cwd, '{}_{}.nii.gz').format

=======
        # Only fit model if any non-FEMA contrasts at this level
        if any(c[2] != 'FEMA' for c in contrasts):
            if len(filtered_effects) < 2:
                raise RuntimeError(
                    "At least two inputs are required for a 't' for 'F' "
                    "second level contrast")
            model = level2.SecondLevelModel(smoothing_fwhm=smoothing_fwhm)
            model.fit(filtered_effects, design_matrix=mat)

        for name, weights, contrast_type in contrasts:
>>>>>>> ab47bf25
            contrast_metadata.append(
                {'contrast': name,
                 'stat': contrast_type,
                 **out_ents})

            # Pass-through happens automatically as it can handle 1 input
            if contrast_type == 'FEMA':
                # Index design identity matrix on non-zero contrasts weights
                con_ix = weights[0].astype(bool)
                # Index of all input files "involved" with that contrast
                dm_ix = mat.iloc[:, con_ix].any(axis=1)

                ffx_res = compute_fixed_effects(
                    np.array(filtered_effects)[dm_ix],
                    np.array(filtered_variances)[dm_ix]
                    )

                maps = {
                    'effect_size': ffx_res[0],
                    'effect_variance': ffx_res[1],
                    'stat': ffx_res[2]
                    }
            else:
                maps = model.compute_contrast(
                    second_level_contrast=weights,
                    second_level_stat_type=contrast_type,
                    output_type='all'
                    )

            for map_type, map_list in (('effect_size', effect_maps),
                                       ('effect_variance', variance_maps),
                                       ('z_score', zscore_maps),
                                       ('p_value', pvalue_maps),
                                       ('stat', stat_maps)):
                if map_type in maps:
                    fname = fname_fmt(name, map_type)
                    maps[map_type].to_filename(fname)
                    map_list.append(fname)

        self._results['effect_maps'] = effect_maps
        self._results['variance_maps'] = variance_maps
        self._results['stat_maps'] = stat_maps
        self._results['contrast_metadata'] = contrast_metadata

        # These are "optional" as fixed effects do not support these
        if zscore_maps:
            self._results['zscore_maps'] = zscore_maps
        if pvalue_maps:
            self._results['pvalue_maps'] = pvalue_maps

        return runtime<|MERGE_RESOLUTION|>--- conflicted
+++ resolved
@@ -71,12 +71,6 @@
     def _run_interface(self, runtime):
         import nibabel as nb
         from nistats import design_matrix as dm
-<<<<<<< HEAD
-        from nistats import first_level_model as level1
-        from nistats.contrasts import compute_contrast
-
-=======
->>>>>>> ab47bf25
         info = self.inputs.session_info
         img = nb.load(self.inputs.bold_file)
         vols = img.shape[3]
@@ -129,6 +123,17 @@
         self._results['design_matrix'] = os.path.join(runtime.cwd,
                                                       'design.tsv')
         return runtime
+
+def dscalar_from_dtseries(img, data):
+    header = deepcopy(img.header)
+    header.matrix.pop(0)
+    header.matrix[0].AppliesToMatrixDimension = 0
+    header.matrix[0].IndicesMapToDataType = "CIFTI_INDEX_TYPE_SCALAR"
+    return img.__class__(data, header=header)
+
+
+def dscalar_from_dscalar(img, data):
+    return img.__class__(data, header=img.header)
 
 
 class FirstLevelModel(NistatsBaseInterface, FirstLevelEstimatorInterface, SimpleInterface):
@@ -156,23 +161,15 @@
         smoothing_fwhm = self.inputs.smoothing_fwhm
         if not isdefined(smoothing_fwhm):
             smoothing_fwhm = None
-<<<<<<< HEAD
         if isinstance(img, nb.Cifti2Image):
             labels, estimates = level1.run_glm(img.get_fdata(), mat.values)
         else:
             flm = level1.FirstLevelModel(
+                minimize_memory=False,
                 mask_img=mask_file, smoothing_fwhm=smoothing_fwhm)
             flm.fit(img, design_matrices=mat)
-=======
-
-        flm = level1.FirstLevelModel(
-            minimize_memory=False,
-            mask_img=mask_file, smoothing_fwhm=smoothing_fwhm)
-        flm.fit(img, design_matrices=mat)
->>>>>>> ab47bf25
 
         out_ents = self.inputs.contrast_info[0]['entities']
-        fname_fmt = os.path.join(runtime.cwd, '{}_{}.nii.gz').format
 
         # Save model level images
         model_attr = {
@@ -197,46 +194,26 @@
         zscore_maps = []
         pvalue_maps = []
         contrast_metadata = []
-<<<<<<< HEAD
-        out_ents = self.inputs.contrast_info[0]['entities']
         for name, weights, contrast_type in prepare_contrasts(
-                self.inputs.contrast_info, mat.columns.tolist()):
+              self.inputs.contrast_info, mat.columns):
+            contrast_metadata.append(
+                {'contrast': name,
+                 'stat': contrast_type,
+                 **out_ents}
+                )
             if isinstance(img, nb.Cifti2Image):
+                fname_fmt = os.path.join(runtime.cwd, '{}_{}.dscalar.nii').format
                 contrast = compute_contrast(labels, estimates, weights,
                                             contrast_type=contrast_type)
-                fname_fmt = os.path.join(runtime.cwd, '{}_{}.dscalar.nii').format
-                output_types = ['z_score', 'stat', 'p_value', 'effect_size',
-                                'effect_variance']
-                for output_type_ in output_types:
-                    estimate_ = getattr(contrast, output_type_)()
-                    # Prepare the returned images
-                    newheader = deepcopy(img.header)
-                    newheader.matrix.pop(0)
-                    newheader.matrix[0].AppliesToMatrixDimension = 0
-                    newheader.matrix[0].IndicesMapToDataType = \
-                        "CIFTI_INDEX_TYPE_SCALAR"
-                    newimg = nb.Cifti2Image(estimate_, header=newheader)
-                    fname = fname_fmt(name, output_type_)
-                    newimg.to_filename(fname)
+                maps = {
+                    map_type: dscalar_from_dtseries(img, getattr(contrast, map_type)())
+                    for map_type in ['z_score', 'stat', 'p_value', 'effect_size', 'effect_variance']
+                    }
+
             else:
                 fname_fmt = os.path.join(runtime.cwd, '{}_{}.nii.gz').format
                 maps = flm.compute_contrast(weights, contrast_type,
                                             output_type='all')
-=======
-        for name, weights, contrast_type in prepare_contrasts(
-              self.inputs.contrast_info, mat.columns):
->>>>>>> ab47bf25
-            contrast_metadata.append(
-                {'contrast': name,
-                 'stat': contrast_type,
-                 **out_ents}
-<<<<<<< HEAD
-            )
-=======
-                )
-            maps = flm.compute_contrast(
-                weights, contrast_type, output_type='all')
->>>>>>> ab47bf25
 
             for map_type, map_list in (('effect_size', effect_maps),
                                        ('effect_variance', variance_maps),
@@ -273,14 +250,11 @@
 
 class SecondLevelModel(NistatsBaseInterface, SecondLevelEstimatorInterface, SimpleInterface):
     def _run_interface(self, runtime):
+        import nibabel as nb
         from nistats import second_level_model as level2
-<<<<<<< HEAD
-        import nibabel as nb
         from nistats import first_level_model as level1
-        from nistats.contrasts import compute_contrast
-=======
-        from nistats.contrasts import compute_fixed_effects
->>>>>>> ab47bf25
+        from nistats.contrasts import (compute_contrast, compute_fixed_effects,
+                                       _compute_fixed_effects_params)
 
         smoothing_fwhm = self.inputs.smoothing_fwhm
         if not isdefined(smoothing_fwhm):
@@ -311,46 +285,28 @@
         mat = pd.get_dummies(names)
         contrasts = prepare_contrasts(self.inputs.contrast_info, mat.columns)
 
-<<<<<<< HEAD
-            if isinstance(effects[0], nb.Cifti2Image):
-                effect_data = np.array([nb.load(effect).get_fdata()
-                                        for effect in effects])
-                labels, estimates = level1.run_glm(effect_data, design_matrix,
-                                                   noise_model='ols')
-                contrast = compute_contrast(labels, estimates, weights,
-                                            contrast_type=contrast_type)
-                fname_fmt = os.path.join(runtime.cwd, '{}_{}.dscalar.nii').format
-                output_types = ['z_score', 'stat', 'p_value', 'effect_size',
-                                'effect_variance']
-                for output_type_ in output_types:
-                    estimate_ = getattr(contrast, output_type_)()
-                    # Prepare the returned images
-                    newheader = deepcopy(nb.load(effects[0]).header)
-                    newheader.matrix.pop(0)
-                    newheader.matrix[0].AppliesToMatrixDimension = 0
-                    newheader.matrix[0].IndicesMapToDataType = \
-                        "CIFTI_INDEX_TYPE_SCALAR"
-                    newimg = nb.Cifti2Image(estimate_, header=newheader)
-                    fname = fname_fmt(name, output_type_)
-                    newimg.to_filename(fname)
-            else:
-                model.fit(effects, design_matrix=design_matrix)
-                maps = model.compute_contrast(second_level_stat_type=contrast_type,
-                                              output_type='all')
-                fname_fmt = os.path.join(runtime.cwd, '{}_{}.nii.gz').format
-
-=======
+        is_cifti = filtered_effects[0].endswith('dscalar.nii')
+        if is_cifti:
+            fname_fmt = os.path.join(runtime.cwd, '{}_{}.dscalar.nii').format
+        else:
+            fname_fmt = os.path.join(runtime.cwd, '{}_{}.nii.gz').format
+
         # Only fit model if any non-FEMA contrasts at this level
         if any(c[2] != 'FEMA' for c in contrasts):
             if len(filtered_effects) < 2:
                 raise RuntimeError(
                     "At least two inputs are required for a 't' for 'F' "
                     "second level contrast")
-            model = level2.SecondLevelModel(smoothing_fwhm=smoothing_fwhm)
-            model.fit(filtered_effects, design_matrix=mat)
+            if is_cifti:
+                effect_data = np.array([nb.load(effect).get_fdata()
+                                        for effect in filtered_effects])
+                labels, estimates = level1.run_glm(effect_data, design_matrix,
+                                                   noise_model='ols')
+            else:
+                model = level2.SecondLevelModel(smoothing_fwhm=smoothing_fwhm)
+                model.fit(filtered_effects, design_matrix=mat)
 
         for name, weights, contrast_type in contrasts:
->>>>>>> ab47bf25
             contrast_metadata.append(
                 {'contrast': name,
                  'stat': contrast_type,
@@ -363,22 +319,43 @@
                 # Index of all input files "involved" with that contrast
                 dm_ix = mat.iloc[:, con_ix].any(axis=1)
 
-                ffx_res = compute_fixed_effects(
-                    np.array(filtered_effects)[dm_ix],
-                    np.array(filtered_variances)[dm_ix]
-                    )
-
-                maps = {
-                    'effect_size': ffx_res[0],
-                    'effect_variance': ffx_res[1],
-                    'stat': ffx_res[2]
-                    }
+                contrast_imgs = np.array(filtered_effects)[dm_ix],
+                variance_imgs = np.array(filtered_variances)[dm_ix]
+                if cifti:
+                    ffx_cont, ffx_var, ffx_t = _compute_fixed_effects_params(
+                        np.array([nb.load(fname).get_fdata() for fname in contrast_imgs]),
+                        np.array([nb.load(fname).get_fdata() for fname in variance_imgs]),
+                        precision_weighted=False)
+                    img = nb.load(filtered_effects[0])
+                    maps = {
+                        'effect_size': dscalar_from_dscalar(img, ffx_cont),
+                        'effect_variance': dscalar_from_dscalar(img, ffx_var),
+                        'stat': dscalar_from_dscalar(img, ffx_t)
+                        }
+
+                else:
+                    ffx_res = compute_fixed_effects(contrast_imgs, variance_imgs)
+                    maps = {
+                        'effect_size': ffx_res[0],
+                        'effect_variance': ffx_res[1],
+                        'stat': ffx_res[2]
+                        }
             else:
-                maps = model.compute_contrast(
-                    second_level_contrast=weights,
-                    second_level_stat_type=contrast_type,
-                    output_type='all'
-                    )
+                if cifti:
+                    contrast = compute_contrast(labels, estimates, weights,
+                                                contrast_type=contrast_type)
+                    img = nb.load(filtered_effects[0])
+                    maps = {
+                        map_type: dscalar_from_dscalar(img, getattr(contrast, map_type)())
+                        for map_type in ['z_score', 'stat', 'p_value', 'effect_size',
+                                         'effect_variance']
+                        }
+                else:
+                    maps = model.compute_contrast(
+                        second_level_contrast=weights,
+                        second_level_stat_type=contrast_type,
+                        output_type='all'
+                        )
 
             for map_type, map_list in (('effect_size', effect_maps),
                                        ('effect_variance', variance_maps),
