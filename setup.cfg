--- conflicted
+++ resolved
@@ -29,11 +29,7 @@
     pandas>=0.19
     tables>=3.2.1
     nistats>=0.0.1b0
-<<<<<<< HEAD
-    pybids @ git+https://github.com/bids-standard/pybids.git@476cd2c
-=======
     pybids @ git+https://github.com/bids-standard/pybids.git@4cdcb0d
->>>>>>> 7d2675cd
     jinja2
 
 [options.extras_require]
